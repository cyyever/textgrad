--- conflicted
+++ resolved
@@ -4,19 +4,14 @@
 
 from graphviz import Digraph
 
+from .engine import EngineLM
 from .logger import logger
 
-<<<<<<< HEAD
-=======
-from .engine import EngineLM
-
->>>>>>> b8429da0
 
 class Variable:
     def __init__(
         self,
         value: str = "",
-        image_path: str = "",
         predecessors: set[Self] | None = None,
         requires_grad: bool = True,
         *,
@@ -26,8 +21,6 @@
 
         :param value: The string value of this variable, defaults to "". In the future, we'll go multimodal, for sure!
         :type value: str or bytes, optional
-        :param image_path: The path to the image file, defaults to "". If present we will read from disk or download the image.
-        :type image_path: str, optional
         :param predecessors: predecessors of this variable in the computation graph, defaults to None. Here, for instance, if we have a prompt -> response through an LLM call, we'd call the prompt the predecessor, and the response the successor.
         :type predecessors: List[Variable], optional
         :param requires_grad: Whether this variable requires a gradient, defaults to True. If False, we'll not compute the gradients on this variable.
@@ -50,17 +43,8 @@
         assert isinstance(value, str | bytes | int)
         if isinstance(value, int):
             value = str(value)
-        # We'll currently let "empty variables" slide, but we'll need to handle this better in the future.
-        # if value == "" and image_path == "":
-        #    raise ValueError("Please provide a value or an image path for the variable")
-        if value != "" and image_path != "":
-            raise ValueError(
-                "Please provide either a value or an image path for the variable, not both."
-            )
 
         self.value: str = value
-        if image_path != "":
-            raise NotImplementedError(image_path)
 
         self.gradients: set[Variable] = set()
         self.gradients_context: Dict[Variable, str | dict] = {}
