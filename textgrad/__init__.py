--- conflicted
+++ resolved
@@ -1,58 +1,21 @@
-<<<<<<< HEAD
-import json
-import logging
-import os
-from datetime import datetime
-=======
->>>>>>> b8429da0
-
 from .autograd import aggregate, sum
 from .config import SingletonBackwardEngine, set_backward_engine
 from .engine import EngineLM, get_engine
-<<<<<<< HEAD
-=======
 from .logger import logger
->>>>>>> b8429da0
 from .loss import TextLoss
 from .model import BlackboxLLM
 from .optimizer import TGD, TextualGradientDescent
 from .variable import Variable
 
-<<<<<<< HEAD
-
-class CustomJsonFormatter(logging.Formatter):
-    def format(self, record: logging.LogRecord) -> str:
-        super(CustomJsonFormatter, self).format(record)
-        output = {k: str(v) for k, v in record.__dict__.items()}
-        return json.dumps(output, indent=4)
-
-
-cf = CustomJsonFormatter()
-os.makedirs("./logs/", exist_ok=True)
-sh = logging.FileHandler(f"./logs/{datetime.now().strftime('%Y-%m-%d_%H-%M-%S')}.jsonl")
-sh.setFormatter(cf)
-
-logger = logging.getLogger(__name__)
-logger.setLevel(logging.INFO)
-logger.addHandler(sh)
-
-
 singleton_backward_engine = SingletonBackwardEngine()
 
-=======
-singleton_backward_engine = SingletonBackwardEngine()
-
->>>>>>> b8429da0
 __all__ = [
     "Variable",
     "TextLoss",
     "BlackboxLLM",
     "EngineLM",
     "get_engine",
-<<<<<<< HEAD
-=======
     "logger",
->>>>>>> b8429da0
     "TextualGradientDescent",
     "TGD",
     "set_backward_engine",
